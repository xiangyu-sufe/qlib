# Copyright (c) Microsoft Corporation.
# Licensed under the MIT License.
# TODO: rename it with decision.py
from __future__ import annotations

# try to fix circular imports when enabling type hints
from typing import TYPE_CHECKING

if TYPE_CHECKING:
    from qlib.strategy.base import BaseStrategy
from qlib.backtest.utils import TradeCalendarManager
import warnings
import pandas as pd
from dataclasses import dataclass, field
<<<<<<< HEAD
from typing import ClassVar, Optional
=======
from typing import ClassVar, Union, List, Set, Tuple
>>>>>>> 27f0db66


@dataclass
class Order:
    """
    stock_id : str
    amount : float
    start_time : pd.Timestamp
        closed start time for order trading
    end_time : pd.Timestamp
        closed end time for order trading
    direction : int
        Order.SELL for sell; Order.BUY for buy
    factor : float
            presents the weight factor assigned in Exchange()
    """

    stock_id: str
    amount: float
    start_time: pd.Timestamp
    end_time: pd.Timestamp
    direction: int
    factor: float
    deal_amount: Optional[float] = None
    SELL: ClassVar[int] = 0
    BUY: ClassVar[int] = 1

    def __post_init__(self):
        if self.direction not in {Order.SELL, Order.BUY}:
            raise NotImplementedError("direction not supported, `Order.SELL` for sell, `Order.BUY` for buy")
        self.deal_amount = 0


class BaseTradeDecision:
    """
    Trade decisions ara made by strategy and executed by exeuter

    Motivation:
        Here are several typical scenarios for `BaseTradeDecision`

        Case 1:
        1. Outer strategy makes a decision. The decision is not available at the start of current interval
        2. After a period of time, the decision are updated and become available
        3. The inner strategy try to get the decision and start to execute the decision according to `get_range_limit`
        Case 2:
        1. The outer strategy's decision is available at the start of the interval
        2. Same as `case 1.3`
    """

    def __init__(self, strategy: BaseStrategy):
        """
        Parameters
        ----------
        strategy : BaseStrategy
            The strategy who make the decision
        """
        self.strategy = strategy

    def get_decision(self) -> List[object]:
        """
        get the **concrete decision**  (e.g. execution orders)
        This will be called by the inner strategy

        Returns
        -------
        List[object]:
            The decision result. Typically it is some orders
            Example:
                []:
                    Decision not available
                concrete_decision:
                    available
        """
        raise NotImplementedError(f"This type of input is not supported")

    def update(self, trade_calendar: TradeCalendarManager) -> Union["BaseTradeDecision", None]:
        """
        Be called at the **start** of each step

        Parameters
        ----------
        trade_calendar : TradeCalendarManager
            The calendar of the **inner strategy**!!!!!

        Returns
        -------
        None:
            No update, use previous decision(or unavailable)
        BaseTradeDecision:
            New update, use new decision
        """
        return self.strategy.update_trade_decision(self, trade_calendar)

    def get_range_limit(self) -> Tuple[int, int]:
        """
        return the expected step range for limiting the decision execution time
        Both left and right are **closed**

        Returns
        -------
        Tuple[int, int]:

        Raises
        ------
        NotImplementedError:
            If the decision can't provide a unified start and end
        """
        raise NotImplementedError(f"Please implement the `func` method")


class TradeDecisionWO(BaseTradeDecision):
    """
    Trade Decision (W)ith (O)rder.
    Besides, the time_range is also included.
    """

    def __init__(self, order_list: List[Order], strategy: BaseStrategy, idx_range: Tuple = None):
        super().__init__(strategy)
        self.order_list = order_list
        self.idx_range = idx_range

    def get_range_limit(self) -> Tuple[int, int]:
        if self.idx_range is None:
            # Default to get full index
            raise NotImplementedError(f"The decision didn't provide an index range")
        return self.idx_range

    def get_decision(self) -> List[object]:
        return self.order_list

    def __repr__(self) -> str:
        return f"strategy: {self.strategy}; idx_range: {self.idx_range}; order_list[{len(self.order_list)}]"


# TODO: the orders below need to be discussed ------------------------------------
# - The classes below are designed for Case 1
# - However, Case 1 can't take `order_pool` as the an argument as the constructor function
class TradeDecisionWithOrderPool:
    """trade decision that made by strategy"""

    def __init__(self, strategy, order_pool):
        """
        Parameters
        ----------
        strategy : BaseStrategy
            the original strategy that make the decision
        order_pool : list, optional
            the candinate order pool for generate trade decision
        """
        super(TradeDecisionWithOrderPool, self).__init__(strategy)
        self.order_pool = order_pool
        self.order_list = []

    def pop_order_pool(self, pop_len):
        if pop_len > len(self.order_pool):
            warnings.warn(
                f"pop len {pop_len} is too much length than order pool, cut it as pool length {len(self.order_pool)}"
            )
            pop_len = len(self.order_pool)
        res = self.order_pool[:pop_len]
        del self.order_pool[:pop_len]
        return res

    def push_order_list(self, order_list):
        self.order_list.extend(order_list)

    def get_decision(self):
        """get the order list

        Parameters
        ----------
        only_enable : bool, optional
            wether to ignore disabled order, by default False
        only_disable : bool, optional
            wether to ignore enabled order, by default False
        Returns
        -------
        List[Order]
            the order list
        """
        return self.order_list

    def update(self, trade_calendar):
        """make the original strategy update the enabled status of orders."""
        self.ori_strategy.update_trade_decision(self, trade_calendar)


class BaseDecisionUpdater:
    def update_decision(self, decision, trade_calendar) -> BaseTradeDecision:
        """
        Parameters
        ----------
        decision : BaseTradeDecision
            the trade decision to be updated
        trade_calendar : BaseTradeCalendar
            the trade calendar of inner execution

        Returns
        -------
        BaseTradeDecision
            the updated decision
        """
        raise NotImplementedError(f"This method is not implemented")


class DecisionUpdaterWithOrderPool:
    def __init__(self, plan_config=None):
        """
        Parameters
        ----------
        plan_config : Dict[Tuple(int, float)], optional
            the plan config, by default None
        """
        if plan_config is None:
            self.plan_config = [(0, 1)]
        else:
            self.plan_config = plan_config

    def update_decision(self, decision, trade_calendar) -> BaseTradeDecision:
        # get the number of trading step finished, trade_step can be [0, 1, 2, ..., trade_len - 1]
        trade_step = self.trade_calendar.get_trade_step()
        for _index, _ratio in self.plan_config:
            if trade_step == _index:
                pop_len = len(decision.order_pool) * _ratio
                pop_order_list = decision.pop_order_pool(pop_len)
                decision.push_order_list(pop_order_list)<|MERGE_RESOLUTION|>--- conflicted
+++ resolved
@@ -12,11 +12,7 @@
 import warnings
 import pandas as pd
 from dataclasses import dataclass, field
-<<<<<<< HEAD
-from typing import ClassVar, Optional
-=======
-from typing import ClassVar, Union, List, Set, Tuple
->>>>>>> 27f0db66
+from typing import ClassVar, Optional, Union, List, Set, Tuple
 
 
 @dataclass
