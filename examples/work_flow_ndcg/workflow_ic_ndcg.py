--- conflicted
+++ resolved
@@ -111,11 +111,7 @@
         if args.ohlc:
             a = time.time()
             ohlc = read_ohlc()
-<<<<<<< HEAD
-            
-=======
             minute = read_minute()
->>>>>>> c0909fc1
             labels = read_label(day=10, method = 'win+neu+zscore')
             data = ohlc.join(minute, how='left').join(labels, how='left')
             
